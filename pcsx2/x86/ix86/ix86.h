--- conflicted
+++ resolved
@@ -89,18 +89,7 @@
 //------------------------------------------------------------------
 // jump/align functions
 //------------------------------------------------------------------
-<<<<<<< HEAD
-emitterT u8* ex86SetPtr( u8 *ptr );
-emitterT void ex86SetJ8( u8 *j8 );
-emitterT void ex86SetJ8A( u8 *j8 );
-emitterT void ex86SetJ16( u16 *j16 );
-emitterT void ex86SetJ16A( u16 *j16 );
-emitterT void ex86SetJ32( u32 *j32 );
-emitterT void ex86SetJ32A( u32 *j32 );
-emitterT void ex86Align( int bytes );
-emitterT void ex86AlignExecutable( int align );
-=======
-extern void x86SetPtr( u8 *ptr );
+extern u8* x86SetPtr( u8 *ptr );
 extern void x86SetJ8( u8 *j8 );
 extern void x86SetJ8A( u8 *j8 );
 extern void x86SetJ16( u16 *j16 );
@@ -109,7 +98,6 @@
 extern void x86SetJ32A( u32 *j32 );
 extern void x86Align( int bytes );
 extern void x86AlignExecutable( int align );
->>>>>>> e1009330
 //------------------------------------------------------------------
 
 //////////////////////////////////////////////////////////////////////////////////////////
@@ -809,6 +797,7 @@
 
 extern void BT32ItoR( x86IntRegType to, u8 from );
 extern void BTR32ItoR( x86IntRegType to, u8 from );
+extern void BTS32MtoR( uptr to, x86IntRegType from );
 extern void BSRRtoR(x86IntRegType to, x86IntRegType from);
 extern void BSWAP32R( x86IntRegType to );
 
